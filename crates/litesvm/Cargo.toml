--- conflicted
+++ resolved
@@ -70,14 +70,7 @@
 solana-transaction-error.workspace = true
 solana-vote-program.workspace = true
 thiserror.workspace = true
-<<<<<<< HEAD
-# solts-rs = { path = "/Users/boris/projects/solana/solts-rs" }
-libloading = "0.8.8"
-lazy_static = "1.5.0"
-sol-stubs.workspace = true
-=======
 lite-coverage = { workspace = true }
->>>>>>> 919071d8
 solana-program-test.workspace = true
 tokio.workspace = true
 
